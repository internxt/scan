--- conflicted
+++ resolved
@@ -95,15 +95,11 @@
                 active: false
             },
             clamdscan: {
-<<<<<<< HEAD
-                socket: config.clamdscan.socket, 
-                host: config.clamdscan.host, 
-                port: config.clamdscan.port, 
-                local_fallback: false, 
-                path: config.clamdscan.path, 
-=======
+                socket: config.clamdscan.socket,
+                host: config.clamdscan.host,
+                port: config.clamdscan.port,
+                local_fallback: false,
                 path: config.clamdscan.path,
->>>>>>> a0f5adda
                 config_file: config.clamdscan.config_file,
                 multiscan: false,
                 reload_db: true,
@@ -142,15 +138,11 @@
     it('should failover to alternate scanner if preferred scanner is not found', function() {
 
     });
-<<<<<<< HEAD
-    
+
     it('should try and fallback to local daemon if socket connection can not be established (if specified by local_fallback option)', function() {
         
     });
-    
-=======
-
->>>>>>> a0f5adda
+
     it('should fail if an invalid scanner preference is supplied', function() {
         expect(function() { reset_clam({preference: 'clamscan'}); }).to.not.throw(Error);
         expect(function() { reset_clam({preference: 'badscanner'}); }).to.throw(Error);
@@ -650,13 +642,8 @@
             });
         });
     });
-<<<<<<< HEAD
-    
+
     it('should supply bad_files array with scanned path when directory has infected files', function(done) {
-=======
-
-    it('should suppliy bad_files array with scanned path when directory has infected files', function(done) {
->>>>>>> a0f5adda
         var scan_dir = __dirname + '/bad_scan_dir';
         var scan_file = __dirname + '/bad_scan_dir/bad_file_1.txt';
 
