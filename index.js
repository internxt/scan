/* eslint-disable prettier/prettier */
<<<<<<< HEAD
/* eslint-disable no-useless-catch */
/* eslint-disable prefer-destructuring */
/* eslint-disable no-plusplus */
/* eslint-disable no-await-in-loop */
/* eslint-disable no-restricted-syntax */
/* eslint-disable consistent-return */
/* eslint-disable no-loop-func */
=======
>>>>>>> 58684bbb
/* eslint-disable no-control-regex */
/* eslint-disable no-async-promise-executor */
/*!
 * Node - Clam
 * Copyright(c) 2013-2024 Kyle Farris <kylefarris@gmail.com>
 * MIT Licensed
 */

// Module dependencies.
const os = require('os');
const net = require('net');
const fs = require('fs');
const nodePath = require('path'); // renamed to prevent conflicts in `scanDir`
const tls = require('tls');
const { promisify } = require('util');
const { execFile } = require('child_process');
const { Readable } = require('stream');
const { Socket } = require('dgram');
const fsPromises = require('fs').promises;
const { stat } = require('fs/promises');
const NodeClamError = require('./lib/NodeClamError');
const NodeClamTransform = require('./lib/NodeClamTransform');
const getFiles = require('./lib/getFiles');
const isPermissionError = require('./lib/isPermissionError');

// Re-named `fs` promise methods to prevent conflicts while keeping short names
const fsAccess = fsPromises.access;
const fsReadfile = fsPromises.readFile;
// const fsReaddir = fsPromises.readdir;
const fsStat = fsPromises.stat;

// Convert some stuff to promises
const cpExecFile = promisify(execFile);

/**
 * NodeClam class definition.
 *
 * @class
 * @public
 * @typicalname NodeClam
 */
class NodeClam {
    /**
     * This sets up all the defaults of the instance but does not
     * necessarily return an initialized instance. Use `.init` for that.
     */
    constructor() {
        this.initialized = false;
        this.debugLabel = 'node-clam';
        this.defaultScanner = 'clamdscan';

        // Configuration Settings
        this.defaults = Object.freeze({
            removeInfected: false,
            quarantineInfected: false,
            scanLog: null,
            debugMode: false,
            fileList: null,
            scanRecursively: true,
            clamscan: {
                path: '/usr/bin/clamscan',
                scanArchives: true,
                db: null,
                active: true,
            },
            clamdscan: {
                socket: false,
                host: false,
                port: false,
                timeout: 180000,
                localFallback: true,
                path: '/usr/bin/clamdscan',
                configFile: null,
                multiscan: true,
                reloadDb: false,
                active: true,
                bypassTest: false,
                tls: false,
            },
            preference: this.defaultScanner,
        });

        this.settings = { ...this.defaults };
    }

    /**
     * Initialization method.
     *
     * @public
     * @param {object} [options] - User options for the Clamscan module
     * @param {boolean} [options.removeInfected=false] - If true, removes infected files when found
     * @param {boolean|string} [options.quarantineInfected=false] - If not false, should be a string to a path to quarantine infected files
     * @param {string} [options.scanLog=null] - Path to a writeable log file to write scan results into
     * @param {boolean} [options.debugMode=false] - If true, *a lot* of info will be spewed to the logs
     * @param {string} [options.fileList=null] - Path to file containing list of files to scan (for `scanFiles` method)
     * @param {boolean} [options.scanRecursively=true] - If true, deep scan folders recursively (for `scanDir` method)
     * @param {object} [options.clamscan] - Options specific to the clamscan binary
     * @param {string} [options.clamscan.path='/usr/bin/clamscan'] - Path to clamscan binary on your server
     * @param {string} [options.clamscan.db=null] - Path to a custom virus definition database
     * @param {boolean} [options.clamscan.scanArchives=true] - If true, scan archives (ex. zip, rar, tar, dmg, iso, etc...)
     * @param {boolean} [options.clamscan.active=true] - If true, this module will consider using the clamscan binary
     * @param {object} [options.clamdscan] - Options specific to the clamdscan binary
     * @param {string} [options.clamdscan.socket=false] - Path to socket file for connecting via TCP
     * @param {string} [options.clamdscan.host=false] - IP of host to connec to TCP interface
     * @param {string} [options.clamdscan.port=false] - Port of host to use when connecting via TCP interface
     * @param {number} [options.clamdscan.timeout=60000] - Timeout for scanning files
     * @param {boolean} [options.clamdscan.localFallback=false] - If false, do not fallback to a local binary-method of scanning
     * @param {string} [options.clamdscan.path='/usr/bin/clamdscan'] - Path to the `clamdscan` binary on your server
     * @param {string} [options.clamdscan.configFile=null] - Specify config file if it's in an usual place
     * @param {boolean} [options.clamdscan.multiscan=true] - If true, scan using all available cores
     * @param {boolean} [options.clamdscan.reloadDb=false] - If true, will re-load the DB on ever call (slow)
     * @param {boolean} [options.clamdscan.active=true] - If true, this module will consider using the `clamdscan` binary
     * @param {boolean} [options.clamdscan.bypassTest=false] - If true, check to see if socket is avaliable
     * @param {boolean} [options.clamdscan.tls=false] - If true, connect to a TLS-Termination proxy in front of ClamAV
     * @param {object} [options.preference='clamdscan'] - If preferred binary is found and active, it will be used by default
     * @param {Function} [cb = null] - Callback method. Prototype: `(err, <instance of NodeClam>)`
     * @returns {Promise<object>} An initated instance of NodeClam
     * @example
     * const NodeClam = require('clamscan');
     * const ClamScan = new NodeClam().init({
     *     removeInfected: false,
     *     quarantineInfected: false,
     *     scanLog: null,
     *     debugMode: false,
     *     fileList: null,
     *     scanRecursively: true,
     *     clamscan: {
     *         path: '/usr/bin/clamscan',
     *         db: null,
     *         scanArchives: true,
     *         active: true
     *     },
     *     clamdscan: {
     *         socket: false,
     *         host: false,
     *         port: false,
     *         timeout: 60000,
     *         localFallback: false,
     *         path: '/usr/bin/clamdscan',
     *         configFile: null,
     *         multiscan: true,
     *         reloadDb: false,
     *         active: true,
     *         bypassTest: false,
     *     },
     *     preference: 'clamdscan'
     });
     */
    async init(options = {}, cb = null) {
        let hasCb = false;

        // Verify second param, if supplied, is a function
        if (cb && typeof cb !== 'function') {
            throw new NodeClamError(
                'Invalid cb provided to init method. Second paramter, if provided, must be a function!'
            );
        } else if (cb && typeof cb === 'function') {
            hasCb = true;
        }

        return new Promise(async (resolve, reject) => {
            // No need to re-initialize
            if (this.initialized === true) return hasCb ? cb(null, this) : resolve(this);

            // Override defaults with user preferences
            const settings = {};
            if (Object.prototype.hasOwnProperty.call(options, 'clamscan') && Object.keys(options.clamscan).length > 0) {
                settings.clamscan = { ...this.defaults.clamscan, ...options.clamscan };
                delete options.clamscan;
            }
            if (
                Object.prototype.hasOwnProperty.call(options, 'clamdscan') &&
                Object.keys(options.clamdscan).length > 0
            ) {
                settings.clamdscan = { ...this.defaults.clamdscan, ...options.clamdscan };
                delete options.clamdscan;
            }
            this.settings = { ...this.defaults, ...settings, ...options };

            if (this.settings && 'debugMode' in this.settings && this.settings.debugMode === true)
                console.log(`${this.debugLabel}: DEBUG MODE ON`);

            // Backwards compatibilty section
            if ('quarantinePath' in this.settings && this.settings.quarantinePath) {
                this.settings.quarantineInfected = this.settings.quarantinePath;
            }

            // Determine whether to use clamdscan or clamscan
            this.scanner = this.defaultScanner;

            // If scanner preference is not defined or is invalid, fallback to streaming scan or completely fail
            if (
                ('preference' in this.settings && typeof this.settings.preference !== 'string') ||
                !['clamscan', 'clamdscan'].includes(this.settings.preference)
            ) {
                // If no valid scanner is found (but a socket/port/host is), disable the fallback to a local CLI scanning method
                if (this.settings.clamdscan.socket || this.settings.clamdscan.port || this.settings.clamdscan.host) {
                    this.settings.clamdscan.localFallback = false;
                } else {
                    const err = new NodeClamError(
                        'Invalid virus scanner preference defined and no valid socket/port/host option provided!'
                    );
                    return hasCb ? cb(err, null) : reject(err);
                }
            }

            // Set 'clamscan' as the scanner preference if it's specified as such and activated
            // OR if 'clamdscan is the preference but inactivated and clamscan is activated
            if (
                // If preference is 'clamscan' and clamscan is active
                ('preference' in this.settings &&
                    this.settings.preference === 'clamscan' &&
                    'clamscan' in this.settings &&
                    'active' in this.settings.clamscan &&
                    this.settings.clamscan.active === true) || // OR ... // If preference is 'clamdscan' and it's NOT active but 'clamscan' is...
                (this.settings.preference === 'clamdscan' &&
                    'clamdscan' in this.settings &&
                    'active' in this.settings.clamdscan &&
                    this.settings.clamdscan.active !== true &&
                    'clamscan' in this.settings &&
                    'active' in this.settings.clamscan &&
                    this.settings.clamscan.active === true)
            ) {
                // Set scanner to clamscan
                this.scanner = 'clamscan';
            }

            // Check to make sure preferred scanner exists and actually is a clamscan binary
            try {
                // If scanner binary doesn't exist...
                if (!(await this._isClamavBinary(this.scanner))) {
                    // Fall back to other option:
                    if (
                        this.scanner === 'clamdscan' &&
                        this.settings.clamscan.active === true &&
                        (await this._isClamavBinary('clamscan'))
                    ) {
                        this.scanner = 'clamscan';
                    } else if (
                        this.scanner === 'clamscan' &&
                        this.settings.clamdscan.active === true &&
                        (await this._isClamavBinary('clamdscan'))
                    ) {
                        this.scanner = 'clamdscan';
                    } else {
                        // If preferred scanner is not a valid binary but there is a socket/port/host option, disable
                        // failover to local CLI implementation
                        if (
                            !this.settings.clamdscan.socket &&
                            !this.settings.clamdscan.port &&
                            !this.settings.clamdscan.host
                        ) {
                            const err = new NodeClamError(
                                'No valid & active virus scanning binaries are active and available and no socket/port/host option provided!'
                            );
                            return hasCb ? cb(err, null) : reject(err);
                        }

                        this.settings.clamdscan.localFallback = false;
                    }
                }
            } catch (err) {
                return hasCb ? cb(err, null) : reject(err);
            }

            // Make sure quarantineInfected path exists at specified location
            if (
                !this.settings.clamdscan.socket &&
                !this.settings.clamdscan.port &&
                !this.settings.clamdscan.host &&
                ((this.settings.clamdscan.active === true && this.settings.clamdscan.localFallback === true) ||
                    this.settings.clamscan.active === true) &&
                this.settings.quarantineInfected
            ) {
                try {
                    await fsAccess(this.settings.quarantineInfected, fs.constants.R_OK);
                } catch (e) {
                    if (this.settings.debugMode) console.log(`${this.debugLabel} error:`, e);
                    const err = new NodeClamError(
                        { err: e },
                        `Quarantine infected path (${this.settings.quarantineInfected}) is invalid.`
                    );
                    return hasCb ? cb(err, null) : reject(err);
                }
            }

            // If using clamscan, make sure definition db exists at specified location
            if (
                !this.settings.clamdscan.socket &&
                !this.settings.clamdscan.port &&
                !this.settings.clamdscan.host &&
                this.scanner === 'clamscan' &&
                this.settings.clamscan.db
            ) {
                try {
                    await fsAccess(this.settings.clamscan.db, fs.constants.R_OK);
                } catch (err) {
                    if (this.settings.debugMode) console.log(`${this.debugLabel} error:`, err);
                    // throw new Error(`Definitions DB path (${this.settings.clamscan.db}) is invalid.`);
                    this.settings.clamscan.db = null;
                }
            }

            // Make sure scanLog exists at specified location
            if (
                ((!this.settings.clamdscan.socket && !this.settings.clamdscan.port && !this.settings.clamdscan.host) ||
                    ((this.settings.clamdscan.socket || this.settings.clamdscan.port || this.settings.clamdscan.host) &&
                        this.settings.clamdscan.localFallback === true &&
                        this.settings.clamdscan.active === true) ||
                    (this.settings.clamdscan.active === false && this.settings.clamscan.active === true) ||
                    this.preference) &&
                this.settings.scanLog
            ) {
                try {
                    await fsAccess(this.settings.scanLog, fs.constants.R_OK);
                } catch (err) {
                    // console.log("DID NOT Find scan log!");
                    // foundScanLog = false;
                    if (this.settings.debugMode) console.log(`${this.debugLabel} error:`, err);
                    // throw new Error(`Scan Log path (${this.settings.scanLog}) is invalid.` + err);
                    this.settings.scanLog = null;
                }
            }

            // Check the availability of the clamd service if socket or host/port are provided
            if (
                this.scanner === 'clamdscan' &&
                this.settings.clamdscan.bypassTest === false &&
                (this.settings.clamdscan.socket || this.settings.clamdscan.port || this.settings.clamdscan.host)
            ) {
                if (this.settings.debugMode)
                    console.log(`${this.debugLabel}: Initially testing socket/tcp connection to clamscan server.`);
                try {
                    const client = await this.ping();
                    client.end();
                    if (this.settings.debugMode)
                        console.log(`${this.debugLabel}: Established connection to clamscan server!`);
                } catch (err) {
                    return hasCb ? cb(err, null) : reject(err);
                }
            }

            // if (foundScanLog === false) console.log("No Scan Log: ", this.settings);

            // Build clam flags
            this.clamFlags = this._buildClamFlags(this.scanner, this.settings);

            // if (foundScanLog === false) console.log("No Scan Log: ", this.settings);

            // This ClamScan instance is now initialized
            this.initialized = true;

            // Return instance based on type of expected response (callback vs promise)
            return hasCb ? cb(null, this) : resolve(this);
        });
    }

    /**
     * Allows one to create a new instances of clamscan with new options.
     *
     * @public
     * @param {object} [options = {}] - Same options as the `init` method
     * @param {Function} [cb = null] - What to do after reset (repsponds with reset instance of NodeClam)
     * @returns {Promise<object>} A reset instance of NodeClam
     */
    reset(options = {}, cb = null) {
        let hasCb = false;

        // Verify second param, if supplied, is a function
        if (cb && typeof cb !== 'function') {
            throw new NodeClamError(
                'Invalid cb provided to `reset`. Second paramter, if provided, must be a function!'
            );
        } else if (cb && typeof cb === 'function') {
            hasCb = true;
        }

        this.initialized = false;
        this.settings = { ...this.defaults };

        return new Promise(async (resolve, reject) => {
            try {
                await this.init(options);
                return hasCb ? cb(null, this) : resolve(this);
            } catch (err) {
                return hasCb ? cb(err, null) : reject(err);
            }
        });
    }

    // *****************************************************************************
    // Builds out the args to pass to execFile
    // -----
    // @param    String|Array    item        The file(s) / directory(ies) to append to the args
    // @api        Private
    // *****************************************************************************
    /**
     * Builds out the args to pass to `execFile`.
     *
     * @private
     * @param {string|Array} item - The file(s) / directory(ies) to append to the args
     * @returns {string|Array} The string or array of arguments
     * @example
     * this._buildClamArgs('--version');
     */
    _buildClamArgs(item) {
        let args = this.clamFlags.slice();

        if (typeof item === 'string') args.push(item);
        if (Array.isArray(item)) args = args.concat(item);

        return args;
    }

    /**
     * Builds out the flags based on the configuration the user provided.
     *
     * @private
     * @param {string} scanner - The scanner to use (clamscan or clamdscan)
     * @param {object} settings - The settings used to build the flags
     * @returns {string} The concatenated clamav flags
     * @example
     * // Build clam flags
     * this.clamFlags = this._buildClamFlags(this.scanner, this.settings);
     */
    _buildClamFlags(scanner, settings) {
        const flagsArray = ['--no-summary'];

        // Flags specific to clamscan
        if (scanner === 'clamscan') {
            flagsArray.push('--stdout');

            // Remove infected files
            if (settings.removeInfected === true) {
                flagsArray.push('--remove=yes');
            } else {
                flagsArray.push('--remove=no');
            }

            // Database file
            if (
                'clamscan' in settings &&
                typeof settings.clamscan === 'object' &&
                'db' in settings.clamscan &&
                settings.clamscan.db &&
                typeof settings.clamscan.db === 'string'
            )
                flagsArray.push(`--database=${settings.clamscan.db}`);

            // Scan archives
            if (settings.clamscan.scanArchives === true) {
                flagsArray.push('--scan-archive=yes');
            } else {
                flagsArray.push('--scan-archive=no');
            }

            // Recursive scanning (flag is specific, feature is not)
            if (settings.scanRecursively === true) {
                flagsArray.push('-r');
            } else {
                flagsArray.push('--recursive=no');
            }
        }

        // Flags specific to clamdscan
        else if (scanner === 'clamdscan') {
            flagsArray.push('--fdpass');

            // Remove infected files
            if (settings.removeInfected === true) flagsArray.push('--remove');

            // Specify a config file
            if (
                'clamdscan' in settings &&
                typeof settings.clamdscan === 'object' &&
                'configFile' in settings.clamdscan &&
                settings.clamdscan.configFile &&
                typeof settings.clamdscan.configFile === 'string'
            )
                flagsArray.push(`--config-file=${settings.clamdscan.configFile}`);

            // Turn on multi-threaded scanning
            if (settings.clamdscan.multiscan === true) flagsArray.push('--multiscan');

            // Reload the virus DB
            if (settings.clamdscan.reloadDb === true) flagsArray.push('--reload');
        }

        // ***************
        // Common flags
        // ***************

        // Remove infected files
        if (settings.removeInfected !== true) {
            if (
                'quarantineInfected' in settings &&
                settings.quarantineInfected &&
                typeof settings.quarantineInfected === 'string'
            ) {
                flagsArray.push(`--move=${settings.quarantineInfected}`);
            }
        }

        // Write info to a log
        if ('scanLog' in settings && settings.scanLog && typeof settings.scanLog === 'string')
            flagsArray.push(`--log=${settings.scanLog}`);

        // Read list of files to scan from a file
        if ('fileList' in settings && settings.fileList && typeof settings.fileList === 'string')
            flagsArray.push(`--file-list=${settings.fileList}`);

        // Build the String
        return flagsArray;
    }

    /**
     * Create socket connection to a remote(or local) clamav daemon.
     *
     * @private
     * @param {string} [label] - A label you can provide for debugging
     * @returns {Promise<Socket>} A Socket/TCP connection to ClamAV
     * @example
     * const client = this._initSocket('whatever');
     */
    _initSocket(label = '') {
        return new Promise((resolve, reject) => {
            if (this.settings.debugMode)
                console.log(`${this.debugLabel}: Attempting to establish socket/TCP connection for "${label}"`);

            // Create a new Socket connection to Unix socket or remote server (in that order)
            let client;

            // Setup socket connection timeout (default: 20 seconds).
            const timeout = this.settings.clamdscan.timeout ? this.settings.clamdscan.timeout : 20000;

            // The fastest option is a local Unix socket
            if (this.settings.clamdscan.port) {
                // If a host is specified (usually for a remote host)
                if (this.settings.clamdscan.host) {
                    if (this.settings.clamdscan.tls) {
                        client = tls.connect({
                            host: this.settings.clamdscan.host,
                            port: this.settings.clamdscan.port,
                            // Activate SNI
                            // servername: this.settings.clamdscan.host,
                            timeout,
                        });
                    } else {
                        client = net.createConnection({
                            host: this.settings.clamdscan.host,
                            port: this.settings.clamdscan.port,
                            timeout,
                        });
                    }
                }
                // Host can be ignored since the default is `localhost`
                else if (this.settings.tls) {
                    client = tls.connect({ port: this.settings.clamdscan.port, timeout });
                } else {
                    client = net.createConnection({ port: this.settings.clamdscan.port, timeout });
                }
            }

            // No valid option to connection can be determined
            else
                throw new NodeClamError(
                    'Unable not establish connection to clamd service: No socket or host/port combo provided!'
                );

            // Set the socket timeout if specified
            if (this.settings.clamdscan.timeout) client.setTimeout(this.settings.clamdscan.timeout);

            // Setup socket client listeners
            client
                .on('connect', () => {
                    // Some basic debugging stuff...
                    // Determine information about what server the client is connected to
                    if (client.remotePort && client.remotePort.toString() === this.settings.clamdscan.port.toString()) {
                        if (this.settings.debugMode)
                            console.log(
                                `${this.debugLabel}: using remote server: ${client.remoteAddress}:${client.remotePort}`
                            );
                    } else if (this.settings.clamdscan.socket) {
                        if (this.settings.debugMode)
                            console.log(
                                `${this.debugLabel}: using local unix domain socket: ${this.settings.clamdscan.socket}`
                            );
                    } else if (this.settings.debugMode) {
                        const { port, address } = client.address();
                        console.log(`${this.debugLabel}: meta port value: ${port} vs ${client.remotePort}`);
                        console.log(`${this.debugLabel}: meta address value: ${address} vs ${client.remoteAddress}`);
                        console.log(`${this.debugLabel}: something is not working...`);
                    }

                    resolve(client);
                })
                .on('timeout', () => {
                    if (this.settings.debugMode) console.log(`${this.debugLabel}: Socket/Host connection timed out.`);
                    reject(new Error('Connection to host has timed out.'));
                    client.end();
                })
                .on('close', () => {
                    if (this.settings.debugMode) console.log(`${this.debugLabel}: Socket/Host connection closed.`);
                })
                .on('error', (e) => {
                    console.log('ERROR IN INIT SOCKET: ', e);
                    if (this.settings.debugMode) console.error(`${this.debugLabel}: Socket/Host connection failed:`, e);
                    reject(e);
                });
        });
    }

    /**
     * Checks to see if a particular binary is a clamav binary. The path for the
     * binary must be specified in the NodeClam config at `init`. If you have a
     * config file in an unusual place, make sure you specify that in `init` configs
     * as well.
     *
     * @private
     * @param {string} scanner - The ClamAV scanner (clamscan or clamdscan) to verify
     * @returns {Promise<boolean>} True if binary is a ClamAV binary, false if not.
     * @example
     * const clamscanIsGood = this._isClamavBinary('clamscan');
     */
    async _isClamavBinary(scanner) {
        const { path = null, configFile = null } = this.settings[scanner];
        if (!path) {
            if (this.settings.debugMode) console.log(`${this.debugLabel}: Could not determine path for clamav binary.`);
            return false;
        }

        const versionCmds = {
            clamdscan: ['--version'],
            clamscan: ['--version'],
        };

        if (configFile) {
            versionCmds[scanner].push(`--config-file=${configFile}`);
        }

        try {
            await fsAccess(path, fs.constants.R_OK);
            const { stdout } = await cpExecFile(path, versionCmds[scanner]);
            if (stdout.toString().match(/ClamAV/) === null) {
                if (this.settings.debugMode) console.log(`${this.debugLabel}: Could not verify the ${scanner} binary.`);
                return false;
            }
            return true;
        } catch (err) {
            if (this.settings.debugMode)
                console.log(`${this.debugLabel}: Could not verify the ${scanner} binary.`, err);
            return false;
        }
    }

    /**
     * Test to see if ab object is a readable stream.
     *
     * @private
     * @param {object} obj - Object to test "streaminess" of
     * @returns {boolean} Returns `true` if provided object is a stream; `false` if not.
     * @example
     * // Yay!
     * const isStream = this._isReadableStream(someStream);
     *
     * // Nay!
     * const isString = this._isReadableString('foobar');
     */
    _isReadableStream(obj) {
        if (!obj || typeof obj !== 'object') return false;
        return typeof obj.pipe === 'function' && typeof obj._readableState === 'object';
    }

    /**
     * Alias `ping()` for backwards-compatibility with older package versions.
     *
     * @private
     * @alias ping
     * @param {Function} [cb] - Callback function
     * @returns {Promise<object>} A copy of the Socket/TCP client
     */
    _ping(cb = null) {
        return this.ping(cb);
    }

    /**
     * This is what actually processes the response from clamav.
     *
     * @private
     * @param {string} result - The ClamAV result to process and interpret
     * @param {string} [file=null] - The name of the file/path that was scanned
     * @returns {object} Contains `isInfected` boolean and `viruses` array
     * @example
     * const args = this._buildClamArgs('/some/file/here');
     * execFile(this.settings[this.scanner].path, args, (err, stdout, stderr) => {
     *     const { isInfected, viruses } = this._processResult(stdout, file);
     *     console.log('Infected? ', isInfected);
     * });
     */
    _processResult(result, file = null) {
        let timeout = false;

        // The result value must be a string otherwise we can't parse it
        if (typeof result !== 'string') {
            if (this.settings.debugMode)
                console.log(`${this.debugLabel}: Invalid stdout from scanner (not a string): `, result);

            console.log('RESULT IS NOT A STRING: ', result);
            throw new Error('Invalid result to process (not a string)');
        }

        // Clean up the result string so that its predictably parseable
        result = result.trim();

        // If the result string looks like 'Anything Here: OK\n', the scanned file is not infected
        // eslint-disable-next-line no-control-regex
        if (/:\s+OK(\u0000|[\r\n])?$/.test(result)) {
            if (this.settings.debugMode) console.log(`${this.debugLabel}: File is OK!`);
            return { isInfected: false, viruses: [], file, resultString: result, timeout };
        }

        // If the result string looks like 'Anything Here: SOME VIRUS FOUND\n', the file is infected
        // eslint-disable-next-line no-control-regex
        if (/:\s+(.+)FOUND(\u0000|[\r\n])?/gm.test(result)) {
            if (this.settings.debugMode) {
                if (this.settings.debugMode) console.log(`${this.debugLabel}: Scan Response: `, result);
                if (this.settings.debugMode) console.log(`${this.debugLabel}: File is INFECTED!`);
            }

            // Parse out the name of the virus(es) found...
            const viruses = Array.from(
                new Set(
                    result
                        // eslint-disable-next-line no-control-regex
                        .split(/(\u0000|[\r\n])/)
                        .map((v) => (/:\s+(.+)FOUND$/gm.test(v) ? v.replace(/(.+:\s+)(.+)FOUND/gm, '$2').trim() : null))
                        .filter((v) => !!v)
                )
            );

            return { isInfected: true, viruses, file, resultString: result, timeout };
        }

        // If the result of the scan ends with "ERROR", there was an error (file permissions maybe)
        if (/^(.+)ERROR(\u0000|[\r\n])?/gm.test(result)) {
            const error = result.replace(/^(.+)ERROR/gm, '$1').trim();
            if (this.settings.debugMode) {
                if (this.settings.debugMode) console.log(`${this.debugLabel}: Error Response: `, error);
                if (this.settings.debugMode) console.log(`${this.debugLabel}: File may be INFECTED!`);
            }
            console.log('ERROR IN PROCESS RESULT: ', error);
            return new NodeClamError({ error }, `An error occurred while scanning the piped-through stream: ${error}`);
        }

        // This will occur in the event of a timeout (rare)
        if (result === 'COMMAND READ TIMED OUT') {
            timeout = true;
            if (this.settings.debugMode) {
                if (this.settings.debugMode)
                    console.log(`${this.debugLabel}: Scanning file has timed out. Message: `, result);
                if (this.settings.debugMode) console.log(`${this.debugLabel}: File may be INFECTED!`);
            }
            return { isInfected: null, viruses: [], file, resultString: result, timeout };
        }

        if (this.settings.debugMode) {
            if (this.settings.debugMode) console.log(`${this.debugLabel}: Error Response: `, result);
            if (this.settings.debugMode) console.log(`${this.debugLabel}: File may be INFECTED!`);
        }

        return { isInfected: false, viruses: [], file, resultString: result, timeout };
    }

    /**
     * Quick check to see if the remote/local socket is working. Callback/Resolve
     * response is an instance to a ClamAV socket client.
     *
     * @public
     * @name ping
     * @param {Function} [cb] - What to do after the ping
     * @returns {Promise<object>} A copy of the Socket/TCP client
     */
    ping(cb) {
        let hasCb = false;

        // Verify second param, if supplied, is a function
        if (cb && typeof cb !== 'function')
            throw new NodeClamError('Invalid cb provided to ping. Second parameter must be a function!');

        // Making things simpler
        if (cb && typeof cb === 'function') hasCb = true;

        // Setup the socket client variable
        let client;

        // eslint-disable-next-line consistent-return
        return new Promise(async (resolve, reject) => {
            try {
                client = await this._initSocket('ping');

                if (this.settings.debugMode)
                    console.log(`${this.debugLabel}: Established connection to clamscan server!`);

                client.write('PING');

                let dataReceived = false;
                client.on('end', () => {
                    if (!dataReceived) {
                        const err = new NodeClamError('Did not get a PONG response from clamscan server.');
                        if (hasCb) cb(err, null);
                        else reject(err);
                    }
                });

                client.on('data', (data) => {
                    if (data.toString().trim() === 'PONG') {
                        dataReceived = true;
                        if (this.settings.debugMode) console.log(`${this.debugLabel}: PONG!`);
                        return hasCb ? cb(null, client) : resolve(client);
                    }

                    // I'm not even sure this case is possible, but...
                    const err = new NodeClamError(
                        data,
                        'Could not establish connection to the remote clamscan server.'
                    );
                    return hasCb ? cb(err, null) : reject(err);
                });
                client.on('error', (err) => {
                    if (this.settings.debugMode) {
                        console.log(`${this.debugLabel}: Could not connect to the clamscan server.`, err);
                    }
                    return hasCb ? cb(err, null) : reject(err);
                });
            } catch (err) {
                return hasCb ? cb(err, false) : reject(err);
            }
        });
    }

    /**
     * Establish the clamav version of a local or remote clamav daemon.
     *
     * @public
     * @param {Function} [cb] - What to do when version is established
     * @returns {Promise<string>} - The version of ClamAV that is being interfaced with
     * @example
     * // Callback example
     * clamscan.getVersion((err, version) => {
     *     if (err) return console.error(err);
     *     console.log(`ClamAV Version: ${version}`);
     * });
     *
     * // Promise example
     * const clamscan = new NodeClam().init();
     * const version = await clamscan.getVersion();
     * console.log(`ClamAV Version: ${version}`);
     */
    getVersion(cb) {
        let hasCb = false;

        // Verify second param, if supplied, is a function
        if (cb && typeof cb !== 'function')
            throw new NodeClamError('Invalid cb provided to scanStream. Second paramter must be a function!');

        // Making things simpler
        if (cb && typeof cb === 'function') hasCb = true;

        // eslint-disable-next-line consistent-return
        return new Promise(async (resolve, reject) => {
            // Function for falling back to running a scan locally via a child process

            // If user wants to connect via socket or TCP...
            if (
                this.scanner === 'clamdscan' &&
                (this.settings.clamdscan.socket || this.settings.clamdscan.port || this.settings.clamdscan.host)
            ) {
                const chunks = [];
                let client;

                try {
                    client = await this._initSocket('getVersion');
                    client.write('nVERSION\n');
                    // ClamAV is sending stuff to us
                    client.on('data', (chunk) => chunks.push(chunk));
                    client.on('end', () => {
                        const response = Buffer.concat(chunks);
                        client.end();
                        return hasCb ? cb(null, response.toString()) : resolve(response.toString());
                    });
                } catch (err) {
                    if (client && 'readyState' in client && client.readyState) client.end();

                    return hasCb ? cb(err, null) : reject(err);
                }
            }
        });
    }

    /**
     * This method allows you to scan a single file. It supports a callback and Promise API.
     * If no callback is supplied, a Promise will be returned. This method will likely
     * be the most common use-case for this module.
     *
     * @public
     * @param {string} file - Path to the file to check
     * @param {Function} [cb = null] - What to do after the scan
     * @returns {Promise<object>} Object like: `{ file: String, isInfected: Boolean, viruses: Array }`
     * @example
     * // Callback Example
     * clamscan.isInfected('/a/picture/for_example.jpg', (err, file, isInfected, viruses) => {
     *     if (err) return console.error(err);
     *
     *     if (isInfected) {
     *         console.log(`${file} is infected with ${viruses.join(', ')}.`);
     *     }
     * });
     *
     * // Promise Example
     * clamscan.isInfected('/a/picture/for_example.jpg').then(result => {
     *     const {file, isInfected, viruses} =  result;
     *     if (isInfected) console.log(`${file} is infected with ${viruses.join(', ')}.`);
     * }).then(err => {
     *     console.error(err);
     * });
     *
     * // Async/Await Example
     * const {file, isInfected, viruses} = await clamscan.isInfected('/a/picture/for_example.jpg');
     */
    async isInfected(file = '') {
        // At this point for the hybrid Promise/CB API to work, everything needs to be wrapped
        // in a Promise that will be returned
        // eslint-disable-next-line consistent-return

        // Verify string is passed to the file parameter
        if (typeof file !== 'string' || (typeof file === 'string' && file.trim() === '')) {
            const err = new NodeClamError({ file }, 'Invalid or empty file name provided.');
            throw err;
        }
        // Clean file name
        file = file.trim();

        // See if we can find/read the file
        // -----
        // NOTE: Is it even valid to do this since, in theory, the
        // file's existance or permission could change between this check
        // and the actual scan (even if it's highly unlikely)?
        //-----

        try {
            const handle = await fsPromises.open(file, 'r');
            await handle.close();
        } catch (e) {
            const err = new NodeClamError({ err: e, file }, 'Could not access file to scan!');
            console.log('ACCESS ERROR:', e);
            throw err;
        }

        try {
            await fsAccess(file, fs.constants.R_OK);
        } catch (e) {
            const err = new NodeClamError({ err: e, file }, 'Could not find file to scan!');
            throw err;
        }
        // Make sure the "file" being scanned is actually a file and not a directory (or something else)
        try {
            const stats = await fsStat(file);
            const isDirectory = stats.isDirectory();
            const isFile = stats.isFile();

            // If it's not a file or a directory, fail now
            if (!isFile && !isDirectory) {
                throw Error(`${file} is not a valid file or directory.`);
            }

            // If it's a directory/path, scan it using the `scanDir` method instead
            else if (!isFile && isDirectory) {
                const { isInfected } = await this.scanDir(file);
                return { file, isInfected, viruses: [] };
            }
<<<<<<< HEAD
        } catch (err) {
            throw err;
        }

        // If user wants to scan via socket or TCP...
        if (this.settings.clamdscan.port || this.settings.clamdscan.host) {
            let stream;
            try {
                // Convert file to stream
                stream = await fs.createReadStream(file);

                const isInfected = await this.scanStream(stream);
                // Attempt to scan the stream.

                return { ...isInfected, file };
            } catch (err) {
                const error = new NodeClamError(
                    { err, file },
                    `ERROR WHILE SCANNING FILES VIA STREAM IN IS INFECTED FUNCTION: ${err}`
                );
                console.log('ERROR SCANNING STREAM: ', error);
                throw error;
            } finally {
                if (stream && !stream.destroyed) {
                    stream.destroy();
                }
            }
        }
    }

    /**
     * Quick check to see if the remote/local socket is working. Callback/Resolve
     * response is an instance to a ClamAV socket client.
     *
     * @public
     * @name ping
     * @param {Function} [cb] - What to do after the ping
     * @returns {Promise<object>} A copy of the Socket/TCP client
     */
    ping(cb) {
        let hasCb = false;

        // Verify second param, if supplied, is a function
        if (cb && typeof cb !== 'function')
            throw new NodeClamError('Invalid cb provided to ping. Second parameter must be a function!');

        // Making things simpler
        if (cb && typeof cb === 'function') hasCb = true;

        // Setup the socket client variable
        let client;

        // eslint-disable-next-line consistent-return
        return new Promise(async (resolve, reject) => {
            try {
                client = await this._initSocket('ping');

                if (this.settings.debugMode)
                    console.log(`${this.debugLabel}: Established connection to clamscan server!`);

                client.write('PING');

                let dataReceived = false;
                client.on('end', () => {
                    if (!dataReceived) {
                        const err = new NodeClamError('Did not get a PONG response from clamscan server.');
                        if (hasCb) cb(err, null);
                        else reject(err);
                    }
                });

                client.on('data', (data) => {
                    if (data.toString().trim() === 'PONG') {
                        dataReceived = true;
                        if (this.settings.debugMode) console.log(`${this.debugLabel}: PONG!`);
                        return hasCb ? cb(null, client) : resolve(client);
                    }

                    // I'm not even sure this case is possible, but...
                    const err = new NodeClamError(
                        data,
                        'Could not establish connection to the remote clamscan server.'
                    );
                    return hasCb ? cb(err, null) : reject(err);
                });
                client.on('error', (err) => {
                    if (this.settings.debugMode) {
                        console.log(`${this.debugLabel}: Could not connect to the clamscan server.`, err);
                    }
                    return hasCb ? cb(err, null) : reject(err);
                });
            } catch (err) {
                return hasCb ? cb(err, false) : reject(err);
            }
        });
    }

    async binPackFiles(filePaths, numBins = 10) {
        const filesWithSize = [];
        for (const path of filePaths) {
            try {
                const { size } = await stat(path);
                filesWithSize.push({ path, size });
            } catch (err) {
                // Si da error stat, lo tratamos como size=0 o lo excluimos
                filesWithSize.push({ path, size: 0 });
            }
        }

        filesWithSize.sort((a, b) => b.size - a.size);

        const bins = [];
        for (let i = 0; i < numBins; i++) {
            bins.push({
                totalSize: 0,
                files: [],
            });
        }

        for (const fileObj of filesWithSize) {
            let bestBinIndex = 0;
            let minSize = Infinity;

            for (let i = 0; i < numBins; i++) {
                if (bins[i].totalSize < minSize) {
                    minSize = bins[i].totalSize;
                    bestBinIndex = i;
                }
            }

            bins[bestBinIndex].files.push(fileObj);
            bins[bestBinIndex].totalSize += fileObj.size;
        }

        return bins.map((bin) => bin.files);
=======
        });
    }

    /**
     * Just an alias to `isInfected`. See docs for that for usage examples.
     *
     * @public
     * @param {string} file - Path to the file to check
     * @param {Function} [cb] - What to do after the scan
     * @returns {Promise<object>} Object like: `{ file: String, isInfected: Boolean, viruses: Array }`
     */
    scanFile(file, cb) {
        return this.isInfected(file, cb);
>>>>>>> 58684bbb
    }

    /**
     * Scans an array of files or paths. You must provide the full paths of the
     * files and/or paths. Also enables the ability to scan a file list.
     *
     * This is essentially a wrapper for isInfected that simplifies the process
     * of scanning many files or directories.
     *
     * **NOTE:** The only way to get per-file notifications is through the callback API.
     *
     * @public
     * @param {Array} files - A list of files or paths (full paths) to be scanned
     * @param {Function} [endCb] - What to do after the scan completes
     * @param {Function} [fileCb] - What to do after each file has been scanned
     * @returns {Promise<object>} Object like: `{ goodFiles: Array, badFiles: Array, errors: Object, viruses: Array }`
     */
    scanFiles(files = [], endCb = null, fileCb = null) {
        const self = this;
        let hasCb = false;

        // Verify third param, if supplied, is a function
        if (fileCb && typeof fileCb !== 'function')
            throw new NodeClamError(
                'Invalid file callback provided to `scanFiles`. Third parameter, if provided, must be a function!'
            );

        // Verify second param, if supplied, is a function
        if (endCb && typeof endCb !== 'function') {
            throw new NodeClamError(
                'Invalid end-scan callback provided to `scanFiles`. Second parameter, if provided, must be a function!'
            );
        } else if (endCb && typeof endCb === 'function') {
            hasCb = true;
        }

        // We should probably have some reasonable limit on the number of files to scan
        if (files && Array.isArray(files) && files.length > 1000000)
            throw new NodeClamError(
                { numFiles: files.length },
                'NodeClam has halted because more than 1 million files were about to be scanned. We suggest taking a different approach.'
            );

        // At this point for a hybrid Promise/CB API to work, everything needs to be wrapped
        // in a Promise that will be returned
        return new Promise(async (resolve, reject) => {
            const errors = {};
            let goodFiles = [];
            let badFiles = [];
<<<<<<< HEAD
            let origNumFiles = 0;

=======
            let virus = [];
            let origNumFiles = 0;

            // The function that parses the stdout from clamscan/clamdscan
            const parseStdout = (err, stdout) => {
                // Get Virus List
                virus = stdout
                    .trim()
                    .split(String.fromCharCode(10))
                    .map((v) => (/FOUND\n?$/.test(v) ? v.replace(/(.+):\s+(.+)FOUND\n?$/, '$2').trim() : null))
                    .filter(Boolean);

                stdout
                    .trim()
                    .split(String.fromCharCode(10))
                    .filter(Boolean)
                    .forEach((result) => {
                        if (/^[-]+$/.test(result)) return;

                        let path = '<Unknown File Path!>';
                        const pathMatch = result.match(/^(.*): /);
                        if (pathMatch && pathMatch.length > 0) {
                            // eslint-disable-next-line prefer-destructuring
                            path = pathMatch[1];
                        }

                        if (/\s+EPERM(\u0000|[\r\n])?$/.test(result)) {
                            return;
                        }
                        // eslint-disable-next-line no-control-regex
                        if (/\s+OK(\u0000|[\r\n])?$/.test(result)) {
                            if (self.settings.debugMode) console.log(`${this.debugLabel}: ${path} is OK!`);
                            goodFiles.push(path);
                        } else {
                            if (self.settings.debugMode) console.log(`${this.debugLabel}: ${path} is INFECTED!`);
                            badFiles.push(path);
                        }
                    });

                badFiles = Array.from(new Set(badFiles));
                goodFiles = Array.from(new Set(goodFiles));
                virus = Array.from(new Set(virus));

                if (err) return hasCb ? endCb(err, [], badFiles, {}, []) : reject(new NodeClamError({ badFiles }, err));
                return hasCb
                    ? endCb(null, goodFiles, badFiles, errors, virus)
                    : resolve({ goodFiles, badFiles, viruses: virus, errors });
            };

            // Use this method when scanning using local binaries
            const localScan = async (allFiles) => {
                // Build the actual command purely for debugging purposes
                const command = `${self.settings[self.scanner].path} ${self._buildClamArgs(allFiles).join(' ')}`;
                if (self.settings.debugMode)
                    if (self.settings.debugMode) console.log(`${self.debugLabel}: Configured clam command: ${command}`);

                // Execute the clam binary with the proper flags
                execFile(self.settings[self.scanner].path, self._buildClamArgs(allFiles), (err, stdout, stderr) => {
                    if (self.settings.debugMode) console.log(`${this.debugLabel}: stdout:`, stdout);

                    // Exit code 1 just means "virus found". This is not an "error".
                    if (err && err.code !== 1) {
                        // If error code is 2 and the we find a non-file-permissions issue...
                        if (err.code === 2) {
                            // If not all error messages are file permissions issues, then throw an error.
                            const numFilePermissionsIssues = stderr
                                .split(os.EOL)
                                .filter((v) => /^ERROR: Can't access file/.test(v));
                            if (numFilePermissionsIssues.length < allFiles.length) return parseStdout(err, stdout);
                        }
                    }

                    // Let user know if there are file permissions issues...
                    if (stderr) {
                        if (self.settings.debugMode) console.log(`${this.debugLabel}: `, stderr);

                        if (stderr.length > 0) {
                            const invalidFiles = stderr
                                .split(os.EOL)
                                .map((errLine) => {
                                    const match = errLine.match(/^ERROR: Can't access file (.*)$/);
                                    if (match !== null && match.length > 1 && typeof match[1] === 'string')
                                        return { [match[1]]: "Can't access file." };
                                    return null;
                                })
                                .filter(Boolean);

                            errors = invalidFiles.reduce((l, r) => ({ ...l, ...r }), {});
                        }
                    }

                    return parseStdout(null, stdout);
                });
            };

>>>>>>> 58684bbb
            // This is the function that actually scans the files
            // eslint-disable-next-line consistent-return
            const doScan = async (theFiles) => {
                const numFiles = theFiles.length;

                if (self.settings.debugMode)
                    console.log(`${this.debugLabel}: Scanning a list of ${numFiles} passed files.`, theFiles);

                // Slower but more verbose/informative way...
                if (fileCb && typeof fileCb === 'function') {
                    // Scan files in parallel chunks of 10
                    const chunkSize = 10;
                    let results = [];
                    let scannedCount = 0;

                    while (theFiles.length > 0) {
                        const chunk = theFiles.length > chunkSize ? theFiles.splice(0, chunkSize) : theFiles.splice(0);

<<<<<<< HEAD
                        const chunkResults = [];

                        for (const file of chunk) {
                            try {
                                const result = await this.isInfected(file);

                                scannedCount++;
                                const progressRatio = ((scannedCount / numFiles) * 100).toFixed(2);
=======
                        // Scan 10 files then move to the next set...
                        // eslint-disable-next-line no-await-in-loop
                        const chunkResults = await Promise.all(
                            chunk.map(async (file) => {
                                try {
                                    const result = await this.isInfected(file);
                                    return result; // Include the full result object
                                } catch (err) {
                                    return { err, file, isInfected: null, viruses: [] };
                                }
                            })
                        );

                        // Re-map results back to their filenames
                        const chunkResultsMapped = chunkResults.map((result, i) => ({ ...result, file: chunk[i] }));

                        // Trigger file-callback for each file that was just scanned
                        chunkResultsMapped.forEach(({ err, file, isInfected, viruses }) =>
                            fileCb(err, file, isInfected, viruses)
                        );
>>>>>>> 58684bbb

                                fileCb(null, file, result.isInfected, result.viruses, scannedCount, progressRatio);

                                chunkResults.push({ ...result, file });
                            } catch (err) {
                                let error = err;
                                if (err instanceof NodeClamError && err.data?.err instanceof Error) {
                                    error = err.data.err;
                                }

                                if (isPermissionError(error)) {
                                    console.warn(`File ${file} skipped due to EBUSY or permission issue.`);
                                    scannedCount++;
                                    const progressRatio = ((scannedCount / numFiles) * 100).toFixed(2);

                                    fileCb(null, file, false, [], scannedCount, progressRatio);

                                    chunkResults.push({ file, isInfected: false, viruses: [] });
                                } else {
                                    console.error(`Error scanning file ${file}:`, error);
                                    reject(error);
                                }
                            }
                        }

                        results = results.concat(chunkResults);
                    }

                    // Build out the good and bad files arrays
                    results.forEach((v) => {
                        if (v[1] === true) badFiles.push(v[0]);
                        else if (v[1] === false) goodFiles.push(v[0]);
                        else if (v[1] instanceof Error) {
                            // eslint-disable-next-line prefer-destructuring
                            errors[v[0]] = v[1];
                        }
                    });

                    // Make sure the number of results matches the original number of files to be scanned
                    if (numFiles !== results.length) {
                        const errMsg = 'The number of results did not match the number of files to scan!';
                        return hasCb
                            ? endCb(new NodeClamError(errMsg), goodFiles, badFiles, {}, [])
                            : reject(new NodeClamError({ goodFiles, badFiles }, errMsg));
                    }

                    // Make sure the list of bad and good files is unique...(just for good measure)
                    badFiles = Array.from(new Set(badFiles));
                    goodFiles = Array.from(new Set(goodFiles));

                    if (self.settings.debugMode) {
                        console.log(`${self.debugLabel}: Scan Complete!`);
                        console.log(`${self.debugLabel}: Num Bad Files: `, badFiles.length);
                        console.log(`${self.debugLabel}: Num Good Files: `, goodFiles.length);
                    }

                    return hasCb
                        ? endCb(null, goodFiles, badFiles, {}, [])
                        : resolve({ goodFiles, badFiles, errors: null, viruses: [] });
                }
<<<<<<< HEAD
=======

                // The quicker but less-talkative way
                let allFiles = [];

                // This is where we scan every file/path in the `allFiles` array once it's been fully populated
                const finishScan = async () => {
                    // Make sure there are no dupes, falsy values, or non-strings... just because we can
                    allFiles = Array.from(new Set(allFiles.filter((v) => !!v))).filter((v) => typeof v === 'string');

                    // console.log('All Files: ', allFiles);

                    // If file list is empty, return error
                    if (allFiles.length <= 0) {
                        const err = new NodeClamError('No valid files provided to scan!');
                        return hasCb ? endCb(err, [], [], {}, []) : reject(err);
                    }

                    // If scanning via sockets, use that method, otherwise use `localScan`
                    if (self.settings.clamdscan.socket || self.settings.clamdscan.port) {
                        const chunkSize = 10;
                        let results = [];
                        while (allFiles.length > 0) {
                            let chunk = [];
                            if (allFiles.length > chunkSize) {
                                chunk = allFiles.splice(0, chunkSize);
                            } else {
                                chunk = allFiles.splice(0);
                            }

                            // Scan 10 files then move to the next set...
                            // eslint-disable-next-line no-await-in-loop
                            const chunkResults = await Promise.all(
                                chunk.map((file) => self.isInfected(file).catch((e) => e))
                            );

                            // Re-map results back to their filenames
                            const chunkResultsMapped = chunkResults.map((v, i) => [chunk[i], v]);
                            // const chunkResultsMapped = chunkResults;

                            // Add mapped chunk results to overall scan results array
                            results = results.concat(chunkResultsMapped);
                        }

                        // Build out the good and bad files arrays
                        results.forEach((v) => {
                            // eslint-disable-next-line prefer-destructuring
                            if (v[1] instanceof Error) errors[v[0]] = v[1];
                            else if (typeof v[1] === 'object' && 'isInfected' in v[1] && v[1].isInfected === true) {
                                badFiles.push(v[1].file);
                                if ('viruses' in v[1] && Array.isArray(v[1].viruses) && v[1].viruses.length > 0) {
                                    virus = virus.concat(v[1].viruses);
                                }
                            } else if (typeof v[1] === 'object' && 'isInfected' in v[1] && v[1].isInfected === false) {
                                goodFiles.push(v[1].file);
                            }
                        });

                        // Make sure the list of bad and good files is unique...(just for good measure)
                        badFiles = Array.from(new Set(badFiles));
                        goodFiles = Array.from(new Set(goodFiles));
                        virus = Array.from(new Set(virus));

                        if (self.settings.debugMode) {
                            console.log(`${self.debugLabel}: Scan Complete!`);
                            console.log(`${self.debugLabel}: Num Bad Files: `, badFiles.length);
                            console.log(`${self.debugLabel}: Num Good Files: `, goodFiles.length);
                            console.log(`${self.debugLabel}: Num Viruses: `, virus.length);
                        }

                        return hasCb
                            ? endCb(null, goodFiles, badFiles, errors, virus)
                            : resolve({ errors, goodFiles, badFiles, viruses: virus });
                    }
                    return localScan(allFiles);
                };

                // If clamdscan is the preferred binary but if we don't want to scan recursively
                // then we need to convert all path entries to a list of files found in the
                // first layer of that path
                if (this.scanRecursively === false && this.scanner === 'clamdscan') {
                    const chunkSize = 10;
                    while (theFiles.length > 0) {
                        let chunk = [];
                        if (theFiles.length > chunkSize) {
                            chunk = theFiles.splice(0, chunkSize);
                        } else {
                            chunk = theFiles.splice(0);
                        }

                        // Scan 10 files then move to the next set...
                        // eslint-disable-next-line no-await-in-loop
                        const chunkResults = await Promise.all(chunk.map((file) => fsStat(file).catch((e) => e)));

                        // Add each file to `allFiles` array
                        // chunkResults.forEach(async (v,i) => {
                        // eslint-disable-next-line no-restricted-syntax,guard-for-in
                        for (const i in chunkResults) {
                            const v = chunkResults[i];
                            // If the result is an error, add it to the error
                            // object and skip adding this file to the `allFiles` array
                            if (v instanceof Error) {
                                errors[chunk[i]] = v;
                            } else if (v.isFile()) {
                                allFiles.push(chunk[i]);
                            } else if (v.isDirectory()) {
                                const rgx = new RegExp(`^(?!${v})(.+)$`);
                                try {
                                    // eslint-disable-next-line no-await-in-loop
                                    const contents = (await fsReaddir(chunk[i], { withFileTypes: true }))
                                        .filter((x) => x.isFile())
                                        .map((x) => x.name.replace(rgx, `${v}/${x.name}`));

                                    allFiles = allFiles.concat(contents);
                                } catch (e) {
                                    errors[chunk[i]] = e;
                                }
                            }
                        }
                    }

                    // Scan the files in the allFiles array
                    return finishScan();
                }

                // If not scanning recursively, just scan all the files
                allFiles = theFiles;

                // Scan the files in the allFiles array
                return finishScan();
>>>>>>> 58684bbb
            };

            // If string is provided in files param, forgive them... create a single element array
            if (typeof files === 'string' && files.trim().length > 0) {
                files = files
                    .trim()
                    .split(',')
                    .map((v) => v.trim());
            }

            // If the files array is actually an array, do some additional validation
            if (Array.isArray(files)) {
                // Keep track of the original number of files specified
                origNumFiles = files.length;

                // Remove any empty or non-string elements
                files = files.filter((v) => !!v).filter((v) => typeof v === 'string');

                // If any items specified were not valid strings, fail...
                if (files.length < origNumFiles) {
                    const err = new NodeClamError(
                        { numFiles: files.length, origNumFiles },
                        "You've specified at least one invalid item to the files list (first parameter) of the `scanFiles` method."
                    );
                    return hasCb ? endCb(err, [], [], {}, []) : reject(err);
                }
            }

            // Do some parameter validation
            if (!Array.isArray(files) || files.length === 0) {
                // Before failing completely, check if there is a file list specified
                if (!('fileList' in this.settings) || !this.settings.fileList) {
                    const emptyResult = {
                        goodFiles: [],
                        badFiles: [],
                        errors: {},
                        viruses: [],
                    };
                    return hasCb
                        ? endCb(null, emptyResult.goodFiles, emptyResult.badFiles, emptyResult.viruses)
                        : resolve(emptyResult);
                }

                // If the file list is specified, read it in and scan listed files...
                try {
                    const data = (await fsReadfile(this.settings.fileList)).toString().split(os.EOL);
                    return doScan(data);
                } catch (e) {
                    const err = new NodeClamError(
                        { err: e, fileList: this.settings.fileList },
                        `No files provided and file list was provided but could not be found! ${e}`
                    );
                    return hasCb ? endCb(err, [], [], {}, []) : reject(err);
                }
            }
            return doScan(files);
        });
    }

    /**
     * Scans an entire directory. Provides 3 params to end callback: Error, path
     * scanned, and whether its infected or not. To scan multiple directories, pass
     * them as an array to the `scanFiles` method.
     *
     * This obeys your recursive option even for `clamdscan` which does not have a native
     * way to turn this feature off. If you have multiple paths, send them in an array
     * to `scanFiles`.
     *
     * NOTE: While possible, it is NOT advisable to use the `fileCb` parameter when
     * using the `clamscan` binary. Doing so with `clamdscan` is okay, however. This
     * method also allows for non-recursive scanning with the clamdscan binary.
     *
     * @public
     * @param {string} path - The directory to scan files of
     * @param {Function} [endCb] - What to do when all files have been scanned
     * @param {Function} [fileCb] - What to do after each file has been scanned
     * @returns {Promise<object>} Object like: `{ path: String, isInfected: Boolean, goodFiles: Array, badFiles: Array, viruses: Array }`
     * @example
     * // Callback Method
     * clamscan.scanDir('/some/path/to/scan', (err, goodFiles, badFiles, viruses, numGoodFiles) {
     *     if (err) return console.error(err);
     *
     *     if (badFiles.length > 0) {
     *         console.log(`${path} was infected. The offending files (${badFiles.map(v => `${v.file} (${v.virus})`).join (', ')}) have been quarantined.`);
     *         console.log(`Viruses Found: ${viruses.join(', ')}`);
     *     } else {
     *         console.log('Everything looks good! No problems here!.');
     *     }
     * });
     *
     * // Async/Await Method
     * const {path, isInfected, goodFiles, badFiles, viruses} = await clamscan.scanDir('/some/path/to/scan');
     */
    scanDir(path = '', endCb = null, fileCb = null) {
        // const self = this;
        let hasCb = false;

        // Verify second param, if supplied, is a function
        if (endCb && typeof endCb !== 'function') {
            throw new NodeClamError(
                'Invalid end-scan callback provided to `scanDir`. Second paramter, if provided, must be a function!'
            );
        } else if (endCb && typeof endCb === 'function') {
            hasCb = true;
        }

        // At this point for the hybrid Promise/CB API to work, everything needs to be wrapped
        // in a Promise that will be returned
        // eslint-disable-next-line consistent-return
        return new Promise(async (resolve, reject) => {
            // Verify `path` provided is a string
            if (typeof path !== 'string' || (typeof path === 'string' && path.trim() === '')) {
                const err = new NodeClamError({ path }, 'Invalid path provided! Path must be a string!');
                return hasCb ? endCb(err, [], []) : reject(err);
            }

            // Normalize and then trim trailing slash
            path = nodePath.normalize(path).replace(/\/$/, '');

            // Make sure path exists...
            try {
                await fsAccess(path, fs.constants.R_OK);
            } catch (e) {
                const err = new NodeClamError({ path, err: e }, 'Invalid path specified to scan!');
                return hasCb ? endCb(err, [], []) : reject(err);
            }

<<<<<<< HEAD
=======
            // Execute the clam binary with the proper flags
            const localScan = () => {
                execFile(self.settings[self.scanner].path, self._buildClamArgs(path), (err, stdout, stderr) => {
                    const { isInfected, viruses } = self._processResult(stdout, path);

                    if (err) {
                        // Error code 1 means viruses were found
                        if (Object.prototype.hasOwnProperty.call(err, 'code') && err.code === 1) {
                            return hasCb
                                ? endCb(null, [], [path], viruses)
                                : resolve({ path, isInfected, badFiles: [path], goodFiles: [], viruses });
                        }
                        const error = new NodeClamError(
                            { path, err },
                            'There was an error scanning the path or processing the result.'
                        );
                        return hasCb ? endCb(error, [], [], []) : reject(error);
                    }

                    if (stderr) {
                        console.error(`${self.debugLabel} error: `, stderr);
                        return hasCb
                            ? endCb(null, [], [], [])
                            : resolve({ stderr, path, isInfected, goodFiles: [], badFiles: [], viruses });
                    }

                    const goodFiles = isInfected ? [] : [path];
                    const badFiles = isInfected ? [path] : [];
                    return hasCb
                        ? endCb(null, goodFiles, badFiles, viruses)
                        : resolve({ path, isInfected, goodFiles, badFiles, viruses });
                });
            };

>>>>>>> 58684bbb
            // Get all files recursively using `scanFiles`
            if (this.settings.scanRecursively === true && (typeof fileCb === 'function' || !hasCb)) {
                try {
                    const files = await getFiles(path, true);
<<<<<<< HEAD
=======
                    const { goodFiles, badFiles, viruses, errors } = await this.scanFiles(files, null, fileCb);
                    return hasCb
                        ? endCb(null, goodFiles, badFiles, viruses)
                        : resolve({ goodFiles, badFiles, viruses, errors });
                } catch (e) {
                    const err = new NodeClamError({ path, err: e }, 'There was an issue scanning the path specified!');
                    return hasCb ? endCb(err, [], []) : reject(err);
                }
            }
>>>>>>> 58684bbb

                    const { goodFiles, badFiles, viruses, errors } = await this.scanFiles(files, null, fileCb);
                    return hasCb
                        ? endCb(null, goodFiles, badFiles, viruses)
                        : resolve({ goodFiles, badFiles, viruses, errors });
                } catch (e) {
                    const err = new NodeClamError({ path, err: e }, 'There was an issue scanning the path specified!');
                    return hasCb ? endCb(err, [], []) : reject(err);
                }
            }
        });
    }

    /**
     * Allows you to scan a binary stream.
     *
     * **NOTE:** This method will only work if you've configured the module to allow the
     * use of a TCP or UNIX Domain socket. In other words, this will not work if you only
     * have access to a local ClamAV binary.
     *
     * @public
     * @param {Readable} stream - A readable stream to scan
     * @param {Function} [cb] - What to do when the socket response with results
     * @returns {Promise<object>} Object like: `{ file: String, isInfected: Boolean, viruses: Array } `
     * @example
     * const NodeClam = require('clamscan');
     *
     * // You'll need to specify your socket or TCP connection info
     * const clamscan = new NodeClam().init({
     *     clamdscan: {
     *         socket: '/var/run/clamd.scan/clamd.sock',
     *         host: '127.0.0.1',
     *         port: 3310,
     *     }
     * });
     * const Readable = require('stream').Readable;
     * const rs = Readable();
     *
     * rs.push('foooooo');
     * rs.push('barrrrr');
     * rs.push(null);
     *
     * // Async/Await Example
     * const { isInfected, viruses } = await clamscan.scanStream(stream);
     */
    scanStream(stream) {
        // eslint-disable-next-line consistent-return
        return new Promise(async (resolve, reject) => {
            let finished = false;

            // Verify stream is passed to the first parameter
            if (!this._isReadableStream(stream)) {
                const err = new NodeClamError({ stream }, 'Invalid stream provided to scan.');
                reject(err);
            }
            if (this.settings.debugMode) console.log(`${this.debugLabel}: Provided stream is readable.`);

            // Verify that they have a valid socket or host/port config
            if (!this.settings.clamdscan.socket && !this.settings.clamdscan.port && !this.settings.clamdscan.host) {
                const err = new NodeClamError(
                    { clamdscanSettings: this.settings.clamdscan },
                    'Invalid information provided to connect to clamav service. A unix socket or port (+ optional host) is required!'
                );
                reject(err);
            }

            // Get an instance of our stream transform that coddles
            // the chunks from the incoming stream to what ClamAV wants
            const transform = new NodeClamTransform({}, this.settings.debugMode);
            // Get a socket
            const socket = await this._initSocket('scanStream');
            // Pipe the stream through our transform and into the ClamAV socket
            // stream.pipe(transform).pipe(socket);
            transform
                // Writing data into ClamAV socket
                .on('data', (data) => {
                    socket.write(data);
                })
                // The transform stream has dried up
                .on('end', () => {
                    if (this.settings.debugMode) console.log(`${this.debugLabel}: The transform stream has ended.`);
                })
                .on('error', (err) => {
                    console.error(`${this.debugLabel}: Error emitted from transform stream: `, err);
                    socket.end();
                    const error = new NodeClamError(
                        { err },
                        `No files provided and file list was provided but could not be found! ${err}`
                    );
                    reject(error);
                });

            // Setup the listeners for the stream
            stream
                // The stream is writting data into transform stream
                .on('data', (data) => {
                    transform.write(data);
                })
                // The stream has dried up
                .on('end', () => {
                    if (this.settings.debugMode) console.log(`${this.debugLabel}: The input stream has dried up.`);
                    finished = true;
                    transform.end();
                })
                // There was an error with the stream (ex. uploader closed browser)
                .on('error', (err) => {
                    if (this.settings.debugMode) {
                        console.log(
                            `${this.debugLabel}: There was an error with the input stream(maybe uploader closed browser ?).`,
                            err
                        );
                    }
                    if (isPermissionError(err)) {
                        resolve({
                            isInfected: false,
                            viruses: [],
                            file: null,
                            resultString: 'stream: OK\x00',
                            timeout: false,
                        });
                    } else {
                        reject(err);
                    }
                });
            // Where to buffer string response (not a real "Buffer", per se...)
            const chunks = [];
            // Read output of the ClamAV socket to see what it's saying and when
            // it's done saying it (FIN)
            socket
                // ClamAV is sending stuff to us
                .on('data', (chunk) => {
                    if (this.settings.debugMode) console.log(`${this.debugLabel}: Received output from ClamAV Socket.`);
                    if (!stream.isPaused()) stream.pause();
                    chunks.push(chunk);
                })
                .on('close', (hadError) => {
                    socket.end();
                    if (this.settings.debugMode)
                        console.log(`${this.debugLabel}: ClamAV socket has been closed!`, hadError);
                })
                .on('error', (err) => {
                    console.log('ERROR FROM SOCKET: ', err);
                    console.error(`${this.debugLabel}: Error emitted from ClamAV socket: `, err);
                    socket.end();
                    transform.destroy();
                    const error = new NodeClamError(
                        { err },
                        `No files provided and file list was provided but could not be found! ${err}`
                    );

                    if (isPermissionError(error)) {
                        resolve({
                            isInfected: false,
                            viruses: [],
                            file: null,
                            resultString: 'stream: OK\x00',
                            timeout: false,
                        });
                    } else {
                        reject(error);
                    }
                })
                // ClamAV is done sending stuff to us
                .on('end', () => {
                    if (this.settings.debugMode) console.log(`${this.debugLabel}: ClamAV is done scanning.`);
                    // Fully close up the socket
                    socket.destroy();
                    transform.destroy();
                    // Concat all the response chunks into a single buffer
                    const response = Buffer.concat(chunks);
                    // If the scan didn't finish, throw error
                    if (!finished) {
                        const err = new NodeClamError(`Scan aborted. Reply from server: ${response.toString('utf8')} `);
                        reject(err);
                    }
                    // The scan finished
                    if (this.settings.debugMode)
                        console.log(`${this.debugLabel}: Raw Response:  ${response.toString('utf8')} `);
                    const result = this._processResult(response.toString('utf8'), null);

                    if (result instanceof Error) {
                        const error = new NodeClamError(
                            { err: result },
                            `No files provided and file list was provided but could not be found! ${result}`
                        );

                        reject(error);
                    }
                    resolve(result);
                });
        });
    }
}

module.exports = NodeClam;<|MERGE_RESOLUTION|>--- conflicted
+++ resolved
@@ -1,5 +1,4 @@
 /* eslint-disable prettier/prettier */
-<<<<<<< HEAD
 /* eslint-disable no-useless-catch */
 /* eslint-disable prefer-destructuring */
 /* eslint-disable no-plusplus */
@@ -7,8 +6,6 @@
 /* eslint-disable no-restricted-syntax */
 /* eslint-disable consistent-return */
 /* eslint-disable no-loop-func */
-=======
->>>>>>> 58684bbb
 /* eslint-disable no-control-regex */
 /* eslint-disable no-async-promise-executor */
 /*!
@@ -989,7 +986,6 @@
                 const { isInfected } = await this.scanDir(file);
                 return { file, isInfected, viruses: [] };
             }
-<<<<<<< HEAD
         } catch (err) {
             throw err;
         }
@@ -1125,21 +1121,6 @@
         }
 
         return bins.map((bin) => bin.files);
-=======
-        });
-    }
-
-    /**
-     * Just an alias to `isInfected`. See docs for that for usage examples.
-     *
-     * @public
-     * @param {string} file - Path to the file to check
-     * @param {Function} [cb] - What to do after the scan
-     * @returns {Promise<object>} Object like: `{ file: String, isInfected: Boolean, viruses: Array }`
-     */
-    scanFile(file, cb) {
-        return this.isInfected(file, cb);
->>>>>>> 58684bbb
     }
 
     /**
@@ -1189,106 +1170,8 @@
             const errors = {};
             let goodFiles = [];
             let badFiles = [];
-<<<<<<< HEAD
             let origNumFiles = 0;
 
-=======
-            let virus = [];
-            let origNumFiles = 0;
-
-            // The function that parses the stdout from clamscan/clamdscan
-            const parseStdout = (err, stdout) => {
-                // Get Virus List
-                virus = stdout
-                    .trim()
-                    .split(String.fromCharCode(10))
-                    .map((v) => (/FOUND\n?$/.test(v) ? v.replace(/(.+):\s+(.+)FOUND\n?$/, '$2').trim() : null))
-                    .filter(Boolean);
-
-                stdout
-                    .trim()
-                    .split(String.fromCharCode(10))
-                    .filter(Boolean)
-                    .forEach((result) => {
-                        if (/^[-]+$/.test(result)) return;
-
-                        let path = '<Unknown File Path!>';
-                        const pathMatch = result.match(/^(.*): /);
-                        if (pathMatch && pathMatch.length > 0) {
-                            // eslint-disable-next-line prefer-destructuring
-                            path = pathMatch[1];
-                        }
-
-                        if (/\s+EPERM(\u0000|[\r\n])?$/.test(result)) {
-                            return;
-                        }
-                        // eslint-disable-next-line no-control-regex
-                        if (/\s+OK(\u0000|[\r\n])?$/.test(result)) {
-                            if (self.settings.debugMode) console.log(`${this.debugLabel}: ${path} is OK!`);
-                            goodFiles.push(path);
-                        } else {
-                            if (self.settings.debugMode) console.log(`${this.debugLabel}: ${path} is INFECTED!`);
-                            badFiles.push(path);
-                        }
-                    });
-
-                badFiles = Array.from(new Set(badFiles));
-                goodFiles = Array.from(new Set(goodFiles));
-                virus = Array.from(new Set(virus));
-
-                if (err) return hasCb ? endCb(err, [], badFiles, {}, []) : reject(new NodeClamError({ badFiles }, err));
-                return hasCb
-                    ? endCb(null, goodFiles, badFiles, errors, virus)
-                    : resolve({ goodFiles, badFiles, viruses: virus, errors });
-            };
-
-            // Use this method when scanning using local binaries
-            const localScan = async (allFiles) => {
-                // Build the actual command purely for debugging purposes
-                const command = `${self.settings[self.scanner].path} ${self._buildClamArgs(allFiles).join(' ')}`;
-                if (self.settings.debugMode)
-                    if (self.settings.debugMode) console.log(`${self.debugLabel}: Configured clam command: ${command}`);
-
-                // Execute the clam binary with the proper flags
-                execFile(self.settings[self.scanner].path, self._buildClamArgs(allFiles), (err, stdout, stderr) => {
-                    if (self.settings.debugMode) console.log(`${this.debugLabel}: stdout:`, stdout);
-
-                    // Exit code 1 just means "virus found". This is not an "error".
-                    if (err && err.code !== 1) {
-                        // If error code is 2 and the we find a non-file-permissions issue...
-                        if (err.code === 2) {
-                            // If not all error messages are file permissions issues, then throw an error.
-                            const numFilePermissionsIssues = stderr
-                                .split(os.EOL)
-                                .filter((v) => /^ERROR: Can't access file/.test(v));
-                            if (numFilePermissionsIssues.length < allFiles.length) return parseStdout(err, stdout);
-                        }
-                    }
-
-                    // Let user know if there are file permissions issues...
-                    if (stderr) {
-                        if (self.settings.debugMode) console.log(`${this.debugLabel}: `, stderr);
-
-                        if (stderr.length > 0) {
-                            const invalidFiles = stderr
-                                .split(os.EOL)
-                                .map((errLine) => {
-                                    const match = errLine.match(/^ERROR: Can't access file (.*)$/);
-                                    if (match !== null && match.length > 1 && typeof match[1] === 'string')
-                                        return { [match[1]]: "Can't access file." };
-                                    return null;
-                                })
-                                .filter(Boolean);
-
-                            errors = invalidFiles.reduce((l, r) => ({ ...l, ...r }), {});
-                        }
-                    }
-
-                    return parseStdout(null, stdout);
-                });
-            };
-
->>>>>>> 58684bbb
             // This is the function that actually scans the files
             // eslint-disable-next-line consistent-return
             const doScan = async (theFiles) => {
@@ -1307,7 +1190,6 @@
                     while (theFiles.length > 0) {
                         const chunk = theFiles.length > chunkSize ? theFiles.splice(0, chunkSize) : theFiles.splice(0);
 
-<<<<<<< HEAD
                         const chunkResults = [];
 
                         for (const file of chunk) {
@@ -1316,28 +1198,6 @@
 
                                 scannedCount++;
                                 const progressRatio = ((scannedCount / numFiles) * 100).toFixed(2);
-=======
-                        // Scan 10 files then move to the next set...
-                        // eslint-disable-next-line no-await-in-loop
-                        const chunkResults = await Promise.all(
-                            chunk.map(async (file) => {
-                                try {
-                                    const result = await this.isInfected(file);
-                                    return result; // Include the full result object
-                                } catch (err) {
-                                    return { err, file, isInfected: null, viruses: [] };
-                                }
-                            })
-                        );
-
-                        // Re-map results back to their filenames
-                        const chunkResultsMapped = chunkResults.map((result, i) => ({ ...result, file: chunk[i] }));
-
-                        // Trigger file-callback for each file that was just scanned
-                        chunkResultsMapped.forEach(({ err, file, isInfected, viruses }) =>
-                            fileCb(err, file, isInfected, viruses)
-                        );
->>>>>>> 58684bbb
 
                                 fileCb(null, file, result.isInfected, result.viruses, scannedCount, progressRatio);
 
@@ -1398,138 +1258,6 @@
                         ? endCb(null, goodFiles, badFiles, {}, [])
                         : resolve({ goodFiles, badFiles, errors: null, viruses: [] });
                 }
-<<<<<<< HEAD
-=======
-
-                // The quicker but less-talkative way
-                let allFiles = [];
-
-                // This is where we scan every file/path in the `allFiles` array once it's been fully populated
-                const finishScan = async () => {
-                    // Make sure there are no dupes, falsy values, or non-strings... just because we can
-                    allFiles = Array.from(new Set(allFiles.filter((v) => !!v))).filter((v) => typeof v === 'string');
-
-                    // console.log('All Files: ', allFiles);
-
-                    // If file list is empty, return error
-                    if (allFiles.length <= 0) {
-                        const err = new NodeClamError('No valid files provided to scan!');
-                        return hasCb ? endCb(err, [], [], {}, []) : reject(err);
-                    }
-
-                    // If scanning via sockets, use that method, otherwise use `localScan`
-                    if (self.settings.clamdscan.socket || self.settings.clamdscan.port) {
-                        const chunkSize = 10;
-                        let results = [];
-                        while (allFiles.length > 0) {
-                            let chunk = [];
-                            if (allFiles.length > chunkSize) {
-                                chunk = allFiles.splice(0, chunkSize);
-                            } else {
-                                chunk = allFiles.splice(0);
-                            }
-
-                            // Scan 10 files then move to the next set...
-                            // eslint-disable-next-line no-await-in-loop
-                            const chunkResults = await Promise.all(
-                                chunk.map((file) => self.isInfected(file).catch((e) => e))
-                            );
-
-                            // Re-map results back to their filenames
-                            const chunkResultsMapped = chunkResults.map((v, i) => [chunk[i], v]);
-                            // const chunkResultsMapped = chunkResults;
-
-                            // Add mapped chunk results to overall scan results array
-                            results = results.concat(chunkResultsMapped);
-                        }
-
-                        // Build out the good and bad files arrays
-                        results.forEach((v) => {
-                            // eslint-disable-next-line prefer-destructuring
-                            if (v[1] instanceof Error) errors[v[0]] = v[1];
-                            else if (typeof v[1] === 'object' && 'isInfected' in v[1] && v[1].isInfected === true) {
-                                badFiles.push(v[1].file);
-                                if ('viruses' in v[1] && Array.isArray(v[1].viruses) && v[1].viruses.length > 0) {
-                                    virus = virus.concat(v[1].viruses);
-                                }
-                            } else if (typeof v[1] === 'object' && 'isInfected' in v[1] && v[1].isInfected === false) {
-                                goodFiles.push(v[1].file);
-                            }
-                        });
-
-                        // Make sure the list of bad and good files is unique...(just for good measure)
-                        badFiles = Array.from(new Set(badFiles));
-                        goodFiles = Array.from(new Set(goodFiles));
-                        virus = Array.from(new Set(virus));
-
-                        if (self.settings.debugMode) {
-                            console.log(`${self.debugLabel}: Scan Complete!`);
-                            console.log(`${self.debugLabel}: Num Bad Files: `, badFiles.length);
-                            console.log(`${self.debugLabel}: Num Good Files: `, goodFiles.length);
-                            console.log(`${self.debugLabel}: Num Viruses: `, virus.length);
-                        }
-
-                        return hasCb
-                            ? endCb(null, goodFiles, badFiles, errors, virus)
-                            : resolve({ errors, goodFiles, badFiles, viruses: virus });
-                    }
-                    return localScan(allFiles);
-                };
-
-                // If clamdscan is the preferred binary but if we don't want to scan recursively
-                // then we need to convert all path entries to a list of files found in the
-                // first layer of that path
-                if (this.scanRecursively === false && this.scanner === 'clamdscan') {
-                    const chunkSize = 10;
-                    while (theFiles.length > 0) {
-                        let chunk = [];
-                        if (theFiles.length > chunkSize) {
-                            chunk = theFiles.splice(0, chunkSize);
-                        } else {
-                            chunk = theFiles.splice(0);
-                        }
-
-                        // Scan 10 files then move to the next set...
-                        // eslint-disable-next-line no-await-in-loop
-                        const chunkResults = await Promise.all(chunk.map((file) => fsStat(file).catch((e) => e)));
-
-                        // Add each file to `allFiles` array
-                        // chunkResults.forEach(async (v,i) => {
-                        // eslint-disable-next-line no-restricted-syntax,guard-for-in
-                        for (const i in chunkResults) {
-                            const v = chunkResults[i];
-                            // If the result is an error, add it to the error
-                            // object and skip adding this file to the `allFiles` array
-                            if (v instanceof Error) {
-                                errors[chunk[i]] = v;
-                            } else if (v.isFile()) {
-                                allFiles.push(chunk[i]);
-                            } else if (v.isDirectory()) {
-                                const rgx = new RegExp(`^(?!${v})(.+)$`);
-                                try {
-                                    // eslint-disable-next-line no-await-in-loop
-                                    const contents = (await fsReaddir(chunk[i], { withFileTypes: true }))
-                                        .filter((x) => x.isFile())
-                                        .map((x) => x.name.replace(rgx, `${v}/${x.name}`));
-
-                                    allFiles = allFiles.concat(contents);
-                                } catch (e) {
-                                    errors[chunk[i]] = e;
-                                }
-                            }
-                        }
-                    }
-
-                    // Scan the files in the allFiles array
-                    return finishScan();
-                }
-
-                // If not scanning recursively, just scan all the files
-                allFiles = theFiles;
-
-                // Scan the files in the allFiles array
-                return finishScan();
->>>>>>> 58684bbb
             };
 
             // If string is provided in files param, forgive them... create a single element array
@@ -1657,59 +1385,10 @@
                 return hasCb ? endCb(err, [], []) : reject(err);
             }
 
-<<<<<<< HEAD
-=======
-            // Execute the clam binary with the proper flags
-            const localScan = () => {
-                execFile(self.settings[self.scanner].path, self._buildClamArgs(path), (err, stdout, stderr) => {
-                    const { isInfected, viruses } = self._processResult(stdout, path);
-
-                    if (err) {
-                        // Error code 1 means viruses were found
-                        if (Object.prototype.hasOwnProperty.call(err, 'code') && err.code === 1) {
-                            return hasCb
-                                ? endCb(null, [], [path], viruses)
-                                : resolve({ path, isInfected, badFiles: [path], goodFiles: [], viruses });
-                        }
-                        const error = new NodeClamError(
-                            { path, err },
-                            'There was an error scanning the path or processing the result.'
-                        );
-                        return hasCb ? endCb(error, [], [], []) : reject(error);
-                    }
-
-                    if (stderr) {
-                        console.error(`${self.debugLabel} error: `, stderr);
-                        return hasCb
-                            ? endCb(null, [], [], [])
-                            : resolve({ stderr, path, isInfected, goodFiles: [], badFiles: [], viruses });
-                    }
-
-                    const goodFiles = isInfected ? [] : [path];
-                    const badFiles = isInfected ? [path] : [];
-                    return hasCb
-                        ? endCb(null, goodFiles, badFiles, viruses)
-                        : resolve({ path, isInfected, goodFiles, badFiles, viruses });
-                });
-            };
-
->>>>>>> 58684bbb
             // Get all files recursively using `scanFiles`
             if (this.settings.scanRecursively === true && (typeof fileCb === 'function' || !hasCb)) {
                 try {
                     const files = await getFiles(path, true);
-<<<<<<< HEAD
-=======
-                    const { goodFiles, badFiles, viruses, errors } = await this.scanFiles(files, null, fileCb);
-                    return hasCb
-                        ? endCb(null, goodFiles, badFiles, viruses)
-                        : resolve({ goodFiles, badFiles, viruses, errors });
-                } catch (e) {
-                    const err = new NodeClamError({ path, err: e }, 'There was an issue scanning the path specified!');
-                    return hasCb ? endCb(err, [], []) : reject(err);
-                }
-            }
->>>>>>> 58684bbb
 
                     const { goodFiles, badFiles, viruses, errors } = await this.scanFiles(files, null, fileCb);
                     return hasCb
