{
    "name": "@internxt/scan",
<<<<<<< HEAD
    "version": "1.0.1",
    "author": "Kyle Farris <kyle.farris@infotechinc.com> (https://infotechinc.com)",
    "description": "Use Node JS to scan files on your server with ClamAV's clamscan/clamdscan binary or via TCP to a remote server or local UNIX Domain socket. This is especially useful for scanning uploaded files provided by un-trusted sources.",
=======
    "version": "1.0.0",
    "description": "Use Node JS to scan files on your server with ClamAV's clamdscan binary or via TCP to a remote server or local UNIX Domain socket. This is especially useful for scanning uploaded files provided by un-trusted sources.",
>>>>>>> 58684bbb
    "main": "index.js",
    "contributors": [
        "dietervds",
        "nicolaspeixoto",
        "urg <Patrick McAndrew>",
        "SaltwaterC <Ștefan Rusu>",
        "Sjord <Sjoerd Langkemper>",
        "chris-maclean <Christopher Maclean>",
        "ngraef <Nick Graef>",
        "caroneater <Gabriel Fournier>"
    ],
    "scripts": {
        "docs": "jsdoc2md index.js lib/* > API.md",
        "format": "node_modules/.bin/prettier '**/*.{js,json}' --write",
        "lint": "node_modules/.bin/eslint '**/*.js'",
        "lint:fix": "node_modules/.bin/eslint --fix '**/*.js'",
        "test": "make test"
    },
    "keywords": [
        "clamav",
        "virus",
        "clamscan",
        "upload",
        "virus scanning",
        "clam",
        "clamd",
        "security"
    ],
    "license": "MIT",
    "engines": {
        "node": ">=18.0.0"
    },
    "devDependencies": {
        "@babel/eslint-parser": "^7.19.1",
        "axios": "^1.2.0",
        "chai": "^4.4.1",
        "chai-as-promised": "^7.1.1",
        "eslint": "^8.28.0",
        "eslint-config-airbnb-base": "^15.0.0",
        "eslint-config-prettier": "^9.1.0",
        "eslint-plugin-chai-friendly": "^0.7.2",
        "eslint-plugin-import": "^2.26.0",
        "eslint-plugin-jsdoc": "^48.2.1",
        "eslint-plugin-prettier": "^5.1.3",
        "jsdoc-to-markdown": "^9.0.4",
        "mocha": "^10.1.0",
        "prettier": "^3.2.5"
    },
    "dependencies": {
        "p-limit": "3.1.0"
    }
}<|MERGE_RESOLUTION|>--- conflicted
+++ resolved
@@ -1,13 +1,8 @@
 {
     "name": "@internxt/scan",
-<<<<<<< HEAD
     "version": "1.0.1",
     "author": "Kyle Farris <kyle.farris@infotechinc.com> (https://infotechinc.com)",
     "description": "Use Node JS to scan files on your server with ClamAV's clamscan/clamdscan binary or via TCP to a remote server or local UNIX Domain socket. This is especially useful for scanning uploaded files provided by un-trusted sources.",
-=======
-    "version": "1.0.0",
-    "description": "Use Node JS to scan files on your server with ClamAV's clamdscan binary or via TCP to a remote server or local UNIX Domain socket. This is especially useful for scanning uploaded files provided by un-trusted sources.",
->>>>>>> 58684bbb
     "main": "index.js",
     "contributors": [
         "dietervds",
