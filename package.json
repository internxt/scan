--- conflicted
+++ resolved
@@ -1,11 +1,7 @@
 {
   "name": "clamscan",
   "version": "1.3.0",
-<<<<<<< HEAD
-  "author": "Kyle Farris <kfarris@chomponllc.com> (http://chomponllc.com)",
-=======
   "author": "Kyle Farris <kyle.farris@infotechinc.com> (https://infotechinc.com)",
->>>>>>> 964f4935
   "description": "Use Node JS to scan files on your server with ClamAV's clamscan/clamdscan binary or via TCP to a remote server or local UNIX Domain socket. This is especially useful for scanning uploaded files provided by un-trusted sources.",
   "main": "index.js",
   "contributors": [
