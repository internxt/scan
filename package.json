{
  "name": "clamscan",
<<<<<<< HEAD
  "version": "0.9.0",
=======
  "version": "0.8.2",
>>>>>>> a0f5adda
  "author": "Kyle Farris <kfarris@chomponllc.com> (http://chomponllc.com)",
  "description": "Use Node JS to scan files on your server with ClamAV's clamscan/clamdscan binary or via TCP to a remote server or local UNIX Domain socket. This is especially useful for scanning uploaded files provided by un-trusted sources.",
  "main": "index.js",
  "contributors": [
    "dietervds",
    "nicolaspeixoto",
    "urg <Patrick McAndrew>",
    "SaltwaterC <Ștefan Rusu>"
  ],
  "scripts": {
    "test": "make test"
  },
  "repository": {
    "type": "git",
    "url": "git@github.com:kylefarris/clamscan.git"
  },
  "dependencies": {
    "recursive-readdir": "^1.2.1",
    "underscore": "1.5.x"
  },
  "keywords": [
    "clamav",
    "virus",
    "clamscan",
    "upload",
    "virus scanning",
    "clam",
    "clamd",
    "security"
  ],
  "license": "MIT",
  "engines": {
    "node": ">=0.10.13"
  },
  "bugs": {
    "url": "https://github.com/kylefarris/clamscan/issues"
  },
  "devDependencies": {
    "chai": "^2.3.0",
    "mocha": "^2.2.5",
    "request": "^2.57.0"
  }
}<|MERGE_RESOLUTION|>--- conflicted
+++ resolved
@@ -1,10 +1,6 @@
 {
   "name": "clamscan",
-<<<<<<< HEAD
   "version": "0.9.0",
-=======
-  "version": "0.8.2",
->>>>>>> a0f5adda
   "author": "Kyle Farris <kfarris@chomponllc.com> (http://chomponllc.com)",
   "description": "Use Node JS to scan files on your server with ClamAV's clamscan/clamdscan binary or via TCP to a remote server or local UNIX Domain socket. This is especially useful for scanning uploaded files provided by un-trusted sources.",
   "main": "index.js",
