# Changes

This file is a manually maintained list of changes for each release. Feel free
to add your changes here when sending pull requests. Also send corrections if
you spot any mistakes.

### 0.2.1

* ClamAV returns an exit code 1 when it detects a virus but `exec` was interpreting that response as an error. Checking the response with type-sensitive equivalence resolves this bug.

### 0.2.2

* Fixed documentation

### 0.4.0 (2014-11-19)

* Corrected the installation instructions for `clamav`. Thank you @jshamley!
* Fixed major bug preventing the `scan_dir` method from working properly
* Corrected documentation describing how to instantiate this module.

### 0.5.0 (2014-12-19)

* Deprecated the `quarantine_path` option. Please only use `quarantine_infected` for now on.
* Updated documentation to reflect above change.

### 0.6.0 (2015-01-02)

__NOTE:__ There are some breaking changes on this release. Since this is still a pre-version 1 release, I decided to only do a minor bump to 0.4.0

* The ability to run "forked" instances of `clamscan` has been removed because of irregularities with different systems--namely if you had `max_forks` set to 3, it would sometimes only scan the first or last file in the group... not good.
* Added the ability to use `clamdscan`. This ultimately negates the downside of removing the forking capability mentioned in item one. This is a really big improvement (many orders of magnitude) if your system has access to the `clamdscan` daemon.
* Added a `file_list` option allowing one to specify a text file that lists (one per line) paths to files to be scanned. This is great if you need to scan hundreds or thousands of random files.
* `clam_path` option has been moved to `clam.path`
* `db` option has been moved to `clam.db`
* `scan_archives` option has been moved to `clam.scan_archives`
* `scan_files` now supports directories as well and will obey your `scan_recursively` option.

### 0.6.1 (2015-01-05)

* Updated description in package.json file.

### 0.6.2 (2015-01-05)

* Fixed major bug in the scan_files method that was causing it to only scan half the files passed to it.

### 0.6.3 (2015-01-05)

* Removed the unnecessary "index_old.js" file put there for reference during the 0.5.0 -> 0.6.0 semi-rewrite.

### 0.6.4 (2015-01-26)

* Fixed error messages

### 0.7.0 (2015-06-01)

* Fixed a bug caused by not passing a `file_cb` paramter to the `scan_file` method. Thanks nicolaspeixoto!
* Added tests
* Fixed poor validation of method parameters
* Changed API of `scan_dir` such that the paramaters passed to the `end_cb` are different in certain defined situations. See the "NOTE" section of the `scan_dir` documentation for details.
* Changed `err` paramter in all callbacks from a simple string to a proper javascript `Error` object.
* Added documentation for how to use a file_list file for scanning.

### 0.7.1 (2015-06-05)

* Added node dependency of > 0.12 to `package.json` file

### 0.8.0 (2015-06-05)

* Removed item causing node > 0.12 dependency.
* Removed dependency of node > 0.12 in `package.json` file.

### 0.8.1 (2015-06-09)

* Fixed check for database file. Issue #6

<<<<<<< HEAD
### 0.9.0 (2015-07-01)

* Added support for TCP/UNIX Domain socket communication to local or remote clamav services.
* Added a `get_version` method.
* NULL is now returned to the third paramter of the `is_infected` 
* Created alias: `scan_file` for `is_infected`.
* Created a `scan_stream` method.
* Minor code clean-up
=======
### 0.8.2 (2015-08-14)

* Updated to `execFile` instead of `exec`
* Improved test suite
>>>>>>> a0f5adda
<|MERGE_RESOLUTION|>--- conflicted
+++ resolved
@@ -73,7 +73,11 @@
 
 * Fixed check for database file. Issue #6
 
-<<<<<<< HEAD
+### 0.8.2 (2015-08-14)
+
+* Updated to `execFile` instead of `exec`
+* Improved test suite
+
 ### 0.9.0 (2015-07-01)
 
 * Added support for TCP/UNIX Domain socket communication to local or remote clamav services.
@@ -81,10 +85,4 @@
 * NULL is now returned to the third paramter of the `is_infected` 
 * Created alias: `scan_file` for `is_infected`.
 * Created a `scan_stream` method.
-* Minor code clean-up
-=======
-### 0.8.2 (2015-08-14)
-
-* Updated to `execFile` instead of `exec`
-* Improved test suite
->>>>>>> a0f5adda
+* Minor code clean-up